from typing import TYPE_CHECKING, List, Optional

import torch
import torch.utils.data.dataloader
from tqdm import tqdm

from llmcompressor.modifiers.utils.hooks import HooksMixin
from llmcompressor.pipelines.cache import IntermediatesCache
from llmcompressor.pipelines.layer_sequential.helpers import (
    capture_first_layer_intermediates,
    match_modules,
    maybe_inject_pos_embeddings,
    to_next_layer_kwargs,
)
<<<<<<< HEAD
from llmcompressor.pipelines.sequential.helpers import infer_oneshot_device
from llmcompressor.utils.helpers import align_modules, calibration_forward_context
=======
from llmcompressor.utils.helpers import DisableQuantization, calibration_forward_context
>>>>>>> 5ebdeeba

if TYPE_CHECKING:
    from llmcompressor.modifiers import Modifier

__all__ = ["run_pipeline"]


def run_pipeline(
    model: torch.nn.Module,
    dataloader: torch.utils.data.DataLoader,
    sequential_targets: List[str],
    oneshot_device: Optional[torch.device],
    callback_modifier: Optional["Modifier"] = None,
):
    """
    Run a layer-wise sequential data pipeline according to the following steps:

    1. Layers are identified according to `sequential_targets`
    2. A hook is attached to the first layer. This hook raises an exception which is
        then caught and used to capture the input arguments to the first layer
    3. The inputs to the first layer are used to calibrate the first layer, and the
        output of the previous layer is used as inputs to calibrate the next layer

    This pipeline requires that the model have distinct layers defined in its
    architecture and that the outputs of the previous layer are exactly the inputs
    to the next layer. This is violated by encoder-decoder architectures among others.

    If your model architecture violates these assumptions, consider using the sequential
    pipeline (see llmcompressor.pipelines.sequential). Architectures which are known to
    fail these assumptions include GPT-J and most vision language models

    :param model: model being calibrated
    :param dataloader: loads data for calibration
    :param sequential_targets: patterns which match to the layer modules of the model
    :param oneshot_device: device to onload layers ontop, uses device_map if None
    :param callback_modifier: Temporary HACK which should be replaced by event callback
    """
    # if the model is dispatched, use the dispatch to determine onloading, return None
    # otherwise, infer a oneshot device (either user passed or the first available gpu)
    oneshot_device = infer_oneshot_device(model, oneshot_device)

    # find layers
    layers = match_modules(model, sequential_targets)

    with calibration_forward_context(model), DisableQuantization(model):
        # prepare intermediates cache
        intermediates: IntermediatesCache = capture_first_layer_intermediates(
            model, layers[0], dataloader
        )

        num_layers = len(layers)
        for layer_index, layer in enumerate(layers):
            # prepare tqdm description texts
            calib_desc = f"({layer_index + 1}/{num_layers}): Calibrating"
            prop_desc = f"({layer_index + 1}/{num_layers}): Propagating"

            with align_modules(layer.modules()):
                # do an preliminary pass to trigger modifier hooks
                for batch_index in tqdm(range(len(dataloader)), desc=calib_desc):
                    inputs = intermediates.fetch(batch_index)
                    layer(**inputs)

                # TODO: replace with a lifecycle event
                if callback_modifier:
                    callback_modifier.on_sequential_batch_end()

                # this pass does not trigger modifier hooks
                # and is only used for capturing outputs from newly compressed modules
                with HooksMixin.disable_hooks():
                    for batch_index in tqdm(range(len(dataloader)), desc=prop_desc):
                        inputs = intermediates.fetch(batch_index)
                        output = layer(**inputs)

                        if layer_index < num_layers - 1:
                            next_layer = layers[layer_index + 1]
                            output = to_next_layer_kwargs(output, next_layer)
                            output = maybe_inject_pos_embeddings(
                                output, next_layer, inputs
                            )

                            intermediates.delete(batch_index)
                            intermediates.update(batch_index, output)<|MERGE_RESOLUTION|>--- conflicted
+++ resolved
@@ -1,7 +1,6 @@
 from typing import TYPE_CHECKING, List, Optional
 
 import torch
-import torch.utils.data.dataloader
 from tqdm import tqdm
 
 from llmcompressor.modifiers.utils.hooks import HooksMixin
@@ -12,12 +11,12 @@
     maybe_inject_pos_embeddings,
     to_next_layer_kwargs,
 )
-<<<<<<< HEAD
 from llmcompressor.pipelines.sequential.helpers import infer_oneshot_device
-from llmcompressor.utils.helpers import align_modules, calibration_forward_context
-=======
-from llmcompressor.utils.helpers import DisableQuantization, calibration_forward_context
->>>>>>> 5ebdeeba
+from llmcompressor.utils.helpers import (
+    DisableQuantization,
+    align_modules,
+    calibration_forward_context,
+)
 
 if TYPE_CHECKING:
     from llmcompressor.modifiers import Modifier
