--- conflicted
+++ resolved
@@ -1,22 +1,20 @@
 from typing import TYPE_CHECKING, List, Optional
 
 import torch
-import torch.utils.data.dataloader
 from tqdm import tqdm
 from transformers import PreTrainedModel
 
 from llmcompressor.modifiers.utils.hooks import HooksMixin
 from llmcompressor.pipelines.cache import IntermediatesCache
-<<<<<<< HEAD
 from llmcompressor.pipelines.sequential.helpers import (
     infer_oneshot_device,
     trace_subgraphs,
 )
-from llmcompressor.utils.helpers import align_modules, calibration_forward_context
-=======
-from llmcompressor.pipelines.sequential.helpers import trace_subgraphs
-from llmcompressor.utils.helpers import DisableQuantization, calibration_forward_context
->>>>>>> 5ebdeeba
+from llmcompressor.utils.helpers import (
+    DisableQuantization,
+    align_modules,
+    calibration_forward_context,
+)
 
 if TYPE_CHECKING:
     from llmcompressor.modifiers import Modifier
@@ -65,18 +63,11 @@
     sample_input = next(iter(dataloader))
     subgraphs = trace_subgraphs(model, sample_input, sequential_targets, ignore)
 
-<<<<<<< HEAD
     # prepare intermediates cache
     model_device = oneshot_device or model.device
     intermediates = IntermediatesCache.from_dataloader(dataloader, model_device)
-=======
+
     with calibration_forward_context(model), DisableQuantization(model):
-        # prepare intermediates cache
-        model_device = get_execution_device(model)
-        intermediates = IntermediatesCache.from_dataloader(dataloader, model_device)
->>>>>>> 5ebdeeba
-
-    with calibration_forward_context(model):
         num_subgraphs = len(subgraphs)
         for subgraph_index, subgraph in enumerate(subgraphs):
             # prepare tqdm description texts
