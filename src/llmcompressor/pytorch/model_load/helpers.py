--- conflicted
+++ resolved
@@ -220,15 +220,6 @@
         import os
         import shutil
 
-<<<<<<< HEAD
-        cache_dir = config._name_or_path
-        if os.path.exists(cache_dir):
-            for file in os.listdir(cache_dir):
-                full_file_name = os.path.join(cache_dir, file)
-                if file.endswith(".py") and os.path.isfile(full_file_name):
-                    logger.debug(f"Transferring {full_file_name} to {save_path}")
-                    shutil.copy(full_file_name, save_path)
-=======
         from huggingface_hub import hf_hub_download
         from transformers import TRANSFORMERS_CACHE
         from transformers.utils import http_user_agent
@@ -249,5 +240,4 @@
             full_file_name = os.path.join(cache_path, file)
             if file.endswith(".py") and os.path.isfile(full_file_name):
                 logger.debug(f"Transferring {full_file_name} to {save_path}")
-                shutil.copy(full_file_name, save_path)
->>>>>>> 3771a892
+                shutil.copy(full_file_name, save_path)