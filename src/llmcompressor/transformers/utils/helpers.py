"""
Helper variables and functions for integrating LLM Compressor with
huggingface/transformers flows
"""

import os
<<<<<<< HEAD
from collections import OrderedDict
from contextlib import suppress
from enum import Enum
from pathlib import Path
from typing import TYPE_CHECKING, Iterable, List, Optional
from typing import OrderedDict as OrderedDictType
from typing import Tuple, Union
=======
from typing import TYPE_CHECKING, Optional
>>>>>>> bf4744a3

from loguru import logger
from transformers.trainer_utils import get_last_checkpoint

if TYPE_CHECKING:
    from llmcompressor.transformers import ModelArguments, TrainingArguments

if TYPE_CHECKING:
    from llmcompressor.transformers import ModelArguments, TrainingArguments


__all__ = [
    "DEFAULT_RECIPE_NAME",
    "detect_last_checkpoint",
]

<<<<<<< HEAD

# TODO: update these files to reflect processors
class TaskNames(Enum):
    mlm = {"masked-language-modeling", "mlm"}
    qa = {"question-answering", "qa"}
    token_classification = {"token-classification", "ner"}
    text_classification = {
        "text-classification",
        "sentiment-analysis",
        "sequence-classification",
        "glue",
    }
    text_generation = {"text-generation"}


ALL_TASK_NAMES = list(set.union(*[task_names.value for task_names in TaskNames]))
RECIPE_NAME = "recipe.yaml"

MANDATORY_DEPLOYMENT_FILES = {
    "tokenizer_config.json",
    "config.json",
}
OPTIONAL_DEPLOYMENT_FILES = {"tokenizer.json", "tokenizer.model"}
NLG_MANDATORY_DEPLOYMENT_FILES = {"special_tokens_map.json"}
NLG_OPTIONAL_DEPLOYMENT_FILES = {
    "vocab.json",
    "merges.txt",
}
POSSIBLE_TOKENIZER_FILES = {
    "vocab.json",
    "merges.txt",
    "tokenizer.json",
    "tokenizer.model",
    "special_tokens_map.json",
    "tokenizer_config.json",
}
RELEVANT_HF_SUFFIXES = ["json", "md", "bin", "safetensors", "yaml", "yml", "py"]
=======
DEFAULT_RECIPE_NAME = "recipe.yaml"
>>>>>>> bf4744a3


def detect_last_checkpoint(
    training_args: "TrainingArguments",  # noqa 821
    model_args: Optional["ModelArguments"] = None,  # noqa 821
):
    last_checkpoint = None
    if (
        os.path.isdir(training_args.output_dir)
        and training_args.do_train
        and not training_args.overwrite_output_dir
    ):
        last_checkpoint = get_last_checkpoint(training_args.output_dir)
        if training_args.run_stages and model_args is not None:
            model = (
                model_args.model
                if hasattr(model_args, "model")
                else model_args.model_name_or_path
            )
            if os.path.isdir(model):
                last_checkpoint = get_last_checkpoint(model_args.model_name_or_path)
        if last_checkpoint is None and (len(os.listdir(training_args.output_dir)) > 0):
            raise ValueError(
                f"Output directory ({training_args.output_dir}) already "
                "exists and is not empty. Use --overwrite_output_dir to overcome."
            )
        elif (
            last_checkpoint is not None and training_args.resume_from_checkpoint is None
        ):
            logger.info(
                f"Checkpoint detected, resuming training at {last_checkpoint}. To "
                "avoid this behavior, change  the `--output_dir` or add "
                "`--overwrite_output_dir` to train from scratch."
            )

    return last_checkpoint<|MERGE_RESOLUTION|>--- conflicted
+++ resolved
@@ -4,17 +4,7 @@
 """
 
 import os
-<<<<<<< HEAD
-from collections import OrderedDict
-from contextlib import suppress
-from enum import Enum
-from pathlib import Path
-from typing import TYPE_CHECKING, Iterable, List, Optional
-from typing import OrderedDict as OrderedDictType
-from typing import Tuple, Union
-=======
 from typing import TYPE_CHECKING, Optional
->>>>>>> bf4744a3
 
 from loguru import logger
 from transformers.trainer_utils import get_last_checkpoint
@@ -31,47 +21,7 @@
     "detect_last_checkpoint",
 ]
 
-<<<<<<< HEAD
-
-# TODO: update these files to reflect processors
-class TaskNames(Enum):
-    mlm = {"masked-language-modeling", "mlm"}
-    qa = {"question-answering", "qa"}
-    token_classification = {"token-classification", "ner"}
-    text_classification = {
-        "text-classification",
-        "sentiment-analysis",
-        "sequence-classification",
-        "glue",
-    }
-    text_generation = {"text-generation"}
-
-
-ALL_TASK_NAMES = list(set.union(*[task_names.value for task_names in TaskNames]))
-RECIPE_NAME = "recipe.yaml"
-
-MANDATORY_DEPLOYMENT_FILES = {
-    "tokenizer_config.json",
-    "config.json",
-}
-OPTIONAL_DEPLOYMENT_FILES = {"tokenizer.json", "tokenizer.model"}
-NLG_MANDATORY_DEPLOYMENT_FILES = {"special_tokens_map.json"}
-NLG_OPTIONAL_DEPLOYMENT_FILES = {
-    "vocab.json",
-    "merges.txt",
-}
-POSSIBLE_TOKENIZER_FILES = {
-    "vocab.json",
-    "merges.txt",
-    "tokenizer.json",
-    "tokenizer.model",
-    "special_tokens_map.json",
-    "tokenizer_config.json",
-}
-RELEVANT_HF_SUFFIXES = ["json", "md", "bin", "safetensors", "yaml", "yml", "py"]
-=======
 DEFAULT_RECIPE_NAME = "recipe.yaml"
->>>>>>> bf4744a3
 
 
 def detect_last_checkpoint(
