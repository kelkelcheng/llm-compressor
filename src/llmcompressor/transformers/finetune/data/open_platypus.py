--- conflicted
+++ resolved
@@ -2,7 +2,7 @@
 from typing import TYPE_CHECKING
 
 from llmcompressor.transformers.finetune.data import TextGenerationDataset
-from llmcompressor.utils import Processor
+from llmcompressor.typing import Processor
 
 if TYPE_CHECKING:
     from llmcompressor.transformers import DataTrainingArguments as DataArgs
@@ -28,7 +28,6 @@
         "instruction}\n\n### Response:\n",
     }
 
-<<<<<<< HEAD
     def __init__(self, data_args: "DataArgs", split: str, processor: Processor):
         data_args = deepcopy(data_args)
         data_args.dataset = "garage-bAInd/Open-Platypus"
@@ -52,49 +51,4 @@
         return {
             "text": text,
             self.PROMPT_KEY: prompt,
-        }
-=======
-    def __init__(self, data_args, split, processor):
-        data_args = deepcopy(data_args)
-        data_args.dataset = "garage-bAInd/Open-Platypus"
-        super().__init__(
-            text_column="text", data_args=data_args, split=split, processor=processor
-        )
-
-    def get_raw_dataset(self, cache_dir: Optional[str] = None):
-        """
-        Load the raw dataset from Hugging Face, using cached copy if available.
-        Additionally reformats the entries to fit the alpaca template.
-
-        :param cache_dir: disk location to search for cached dataset
-        :return: the requested dataset
-        """
-        raw_dataset = super().get_raw_dataset(cache_dir=cache_dir)
-
-        # helper fn for restructuring each dataset entry using the alpaca template
-        def restructure_fn(sample):
-            if "input" in sample and sample["input"] != "":
-                sample["text"] = self.ALPACA_TEMPLATE["prompt_input"].format(
-                    instruction=sample["instruction"], input=sample["input"]
-                )
-            else:
-                sample["text"] = self.ALPACA_TEMPLATE["prompt_no_input"].format(
-                    instruction=sample["instruction"]
-                )
-
-            sample[self.PROMPT_KEY] = sample["text"]
-            if "output" in sample:
-                sample["text"] += sample["output"]
-            return sample
-
-        raw_dataset = self.map(
-            raw_dataset,
-            function=restructure_fn,
-            batched=False,
-            remove_columns=["input", "output", "instruction", "data_source"],
-            num_proc=self.data_args.preprocessing_num_workers,
-            load_from_cache_file=not self.data_args.overwrite_cache,
-            desc="Restructuring Platypus Dataset",
-        )
-        return raw_dataset
->>>>>>> 1aba16dc
+        }