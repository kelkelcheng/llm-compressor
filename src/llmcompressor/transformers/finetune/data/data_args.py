--- conflicted
+++ resolved
@@ -45,27 +45,15 @@
 
     remove_columns: Union[None, str, List] = field(
         default=None,
-<<<<<<< HEAD
-        metadata={
-            "help": "This argument is depreciated. Column names to remove after "
-            "preprocessing custom datasets"
-        },
-=======
         metadata={"help": "Column names to remove after preprocessing (depreciated)"},
->>>>>>> bdfa3d4e
     )
 
     preprocessing_func: Union[None, str, Callable] = field(
         default=None,
         metadata={
             "help": (
-<<<<<<< HEAD
-                "For custom datasets only. Either a function to apply to the dataset, "
-                "a function name defined in "
-=======
                 "Typically a function which applies a chat template. Can take the form "
                 "of iither a function to apply to the dataset, a name defined in "
->>>>>>> bdfa3d4e
                 "src/llmcompressor/transformers/utils/preprocessing_functions.py, or "
                 "a path to a function definition of the form /path/to/file.py:func"
             )
