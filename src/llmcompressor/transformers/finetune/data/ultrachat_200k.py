# Copyright (c) 2021 - present / Neuralmagic, Inc. All Rights Reserved.
#
# Licensed under the Apache License, Version 2.0 (the "License");
# you may not use this file except in compliance with the License.
# You may obtain a copy of the License at
#
#    http://www.apache.org/licenses/LICENSE-2.0
#
# Unless required by applicable law or agreed to in writing,
# software distributed under the License is distributed on an "AS IS" BASIS,
# WITHOUT WARRANTIES OR CONDITIONS OF ANY KIND, either express or implied.
# See the License for the specific language governing permissions and
# limitations under the License.
from copy import deepcopy
from typing import TYPE_CHECKING
<<<<<<< HEAD
=======

from loguru import logger
>>>>>>> 3da45194

from llmcompressor.transformers.finetune.data import TextGenerationDataset
from llmcompressor.typing import Processor

if TYPE_CHECKING:
    from llmcompressor.transformers import DataTrainingArguments as DataArgs


@TextGenerationDataset.register(name="ultrachat_200k")
class UltraChatDataset(TextGenerationDataset):
    """
    Child text generation class for the Ultra Chat 200k dataset

    :param data_args: configuration settings for dataset loading
    :param split: split from dataset to load, for instance `test` or `train[:5%]`
    :param processor: processor or tokenizer to use on dataset
    """

    DEFAULT_CHAT_TEMPLATE = (
        "{% for message in messages %}\n"
        "{% if message['role'] == 'user' %}\n"
        "{{ '<|user|>\n' + message['content'] + eos_token }}\n"
        "{% elif message['role'] == 'system' %}\n"
        "{{ '<|system|>\n' + message['content'] + eos_token }}\n"
        "{% elif message['role'] == 'assistant' %}\n"
        "{{ '<|assistant|>\n'  + message['content'] + eos_token }}\n"
        "{% endif %}\n"
        "{% if loop.last and add_generation_prompt %}\n"
        "{{ '<|assistant|>' }}\n{% endif %}\n{% endfor %}"
    )

    def __init__(self, data_args: "DataArgs", split: str, processor: Processor):
        data_args = deepcopy(data_args)
        data_args.dataset = "HuggingFaceH4/ultrachat_200k"
        data_args.text_column = "messages"

        if split in ["train", "test"]:
            split += "_sft"

        super().__init__(data_args=data_args, split=split, processor=processor)

        if (
            self.tokenizer is not None
            and getattr(self.tokenizer, "chat_template", None) is None
        ):
            # note that since tokenizer is a member of processor,
            # this change affects processor.apply_chat_template
            self.tokenizer.chat_template = self.DEFAULT_CHAT_TEMPLATE
            logger.warning(
                "tokenizer.chat_template is not set, using default chat template for "
                f"{self.__class__.__name__}"
            )

    def dataset_template(self, sample):
        messages = sample["messages"]
        if messages[0]["role"] != "system":
            messages.insert(0, {"role": "system", "content": ""})

        return {
            "text": self.processor.apply_chat_template(
                messages, tokenize=False, add_generation_prompt=False
            )
        }<|MERGE_RESOLUTION|>--- conflicted
+++ resolved
@@ -13,11 +13,8 @@
 # limitations under the License.
 from copy import deepcopy
 from typing import TYPE_CHECKING
-<<<<<<< HEAD
-=======
 
 from loguru import logger
->>>>>>> 3da45194
 
 from llmcompressor.transformers.finetune.data import TextGenerationDataset
 from llmcompressor.typing import Processor
