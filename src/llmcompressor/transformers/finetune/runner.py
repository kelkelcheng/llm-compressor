import math
import os
import re
from typing import List, Optional

import torch
from loguru import logger
from torch.utils.data import Dataset

from llmcompressor.core import active_session
from llmcompressor.pytorch.model_load.helpers import (
    get_completed_stages,
    get_session_model,
    save_completed_stages,
)
from llmcompressor.pytorch.utils import tensors_to_device
from llmcompressor.recipe import Recipe, StageRunType
from llmcompressor.transformers.finetune.data import TextGenerationDataset
from llmcompressor.transformers.finetune.data.data_args import DataTrainingArguments
from llmcompressor.transformers.finetune.data.data_helpers import (
    format_calibration_data,
    make_dataset_splits,
)
from llmcompressor.transformers.finetune.model_args import ModelArguments
from llmcompressor.transformers.finetune.training_args import TrainingArguments
from llmcompressor.typing import Processor
from llmcompressor.utils.fsdp.helpers import is_fsdp_model, save_model_and_recipe


class StageRunner:
    """
    Launcher class for train, eval and one_shot flows. Manages data splits for each
    flow and configurations. In the future this class will also handle alternating
    between the different flows

    LifeCycle
        - populate_datasets()
        - set_trainer()
        - train() / evaluate() / predict()

    :param model_args: Arguments pertaining to model/config/processor
    :param data_args: Arguments pertaining to what data to use for different flows
    :param training_args: Arguments pertaining to training loop configuration
    :model: unwrapped model to run flows on
    """

    def __init__(
        self,
        data_args: "DataTrainingArguments",
        model_args: "ModelArguments",
        training_args: "TrainingArguments",
    ):
        self._data_args = data_args
        self._model_args = model_args
        self._training_args = training_args

        self.datasets = {}
        self.trainer = None
<<<<<<< HEAD
=======
        self.processor = None
>>>>>>> f2fee444
        self.parent_output_dir = self._training_args.output_dir
        self._output_dir = self._training_args.output_dir

    def populate_datasets(self, processor: Processor, add_labels: bool = True):
        """
        Loads datasets for each flow based on data_args, stores a Dataset for each
        enabled flow in self.datasets

        :param processor: processor or tokenizer to use for dataset tokenization
        :param add_labels: if True, add labels column to dataset splits
        """
        if self._data_args.dataset is None:
            self.processor = self._model_args.processor
            logger.info(
                "Running oneshot without calibration data. This is expected for "
                "weight-only and dynamic quantization"
            )
            return

        splits = self._data_args.splits
        tokenized_datasets = {}

        def _get_split_name(inp_str):
            # strip out split name, for ex train[60%:] -> train
            match = re.match(r"(\w*)\[.*\]", inp_str)
            if match is not None:
                return match.group(1)
            return inp_str

        if splits is None:
            splits = {"all": None}
        elif isinstance(splits, str):
            splits = {_get_split_name(splits): splits}
        elif isinstance(splits, List):
            splits = {_get_split_name(s): s for s in splits}

        # default to custom dataset if dataset provided isn't a string
        registry_id = (
            self._data_args.dataset
            if isinstance(self._data_args.dataset, str)
            else "custom"
        )
        for split_name, split_str in splits.items():
            dataset_manager = TextGenerationDataset.load_from_registry(
                registry_id,
                data_args=self._data_args,
                split=split_str,
                processor=processor,
            )
            tokenized_datasets[split_name] = dataset_manager(add_labels=add_labels)

        self.datasets = make_dataset_splits(
            tokenized_datasets,
            do_train=self._training_args.do_train,
            do_eval=self._training_args.do_eval,
            do_predict=self._training_args.do_predict,
            do_oneshot=self._training_args.do_oneshot,
        )
<<<<<<< HEAD
=======
        self.processor = processor
>>>>>>> f2fee444

    def get_dataset_split(self, split_name: str) -> Dataset:
        """
        Retrieve a dataset split by name

        :param split_name: name of dataset split to return
        :return: dataset split labeled by split_name
        """
        return self.datasets.get(split_name, None)

    def one_shot(self, stage: Optional[str] = None):
        """
        Run oneshot calibration on the active model

        :param stage: which stage of the recipe to run, or None to run whole recipe
        """
        logger.info("*** One Shot ***")

        calib_data = None
        if self.get_dataset_split("calibration") is not None:
            calib_data = format_calibration_data(
                tokenized_dataset=self.get_dataset_split("calibration"),
                num_calibration_samples=self._data_args.num_calibration_samples,
                do_shuffle=self._data_args.shuffle_calibration_samples,
                collate_fn=self._data_args.data_collator,
                accelerator=self.trainer.accelerator,
            )

            # if we don't run a forward pass after initializing the FSDP model for the
            # first time, calls to summon_full_params will fail ¯\_(ツ)_/¯
            if is_fsdp_model(self.trainer.model):
                dummy_inp = dict(next(iter(calib_data)))
                model_device = next(self.trainer.model.parameters()).device
                dummy_inp = tensors_to_device(dummy_inp, model_device)
                with torch.no_grad():
                    self.trainer.model(**dummy_inp)

        self.trainer.accelerator.wait_for_everyone()

        self.trainer.one_shot(calibration_data=calib_data, stage=stage)

    def train(self, checkpoint: str, stage: Optional[str] = None):
        """
        Run trainer's training loop on train_dataset, saving the resulting model to
        output_dir

        :param checkpoint: Optional checkpoint to resume from
        :param stage: which stage of the recipe to run, or None to run whole recipe
        """
        logger.info("*** Train ***")
        train_result = self.trainer.train(
            resume_from_checkpoint=checkpoint, stage=stage
        )
        metrics = train_result.metrics
        metrics["train_samples"] = len(self.get_dataset_split("train"))
        metrics["perplexity"] = math.exp(metrics["train_loss"])
        self.trainer.log_metrics("train", metrics)
        self.trainer.save_metrics("train", metrics)

        # this includes saving the state, optimizer and scheduler
        self.trainer.save_model(output_dir=self._output_dir)

    def evaluate(self):
        """
        Run trainer's evaluation loop on eval_dataset, logging the desired metrics
        """
        logger.info("*** Evaluate ***")
        metrics = self.trainer.evaluate(self.get_dataset_split("validation"))

        metrics["eval_samples"] = len(self.get_dataset_split("validation"))
        self.trainer.log_metrics("eval", metrics)
        self.trainer.save_metrics("eval", metrics)

    def predict(self):
        """
        Run trainer's prediction loop on predict_dataset, logging the desired metrics
        """
        logger.info("*** Predict ***")
        results = self.trainer.predict(self.dataset["test"])
        metrics = results.metrics

        metrics["predict_samples"] = len(self.dataset["test"])
        self.trainer.log_metrics("predict", metrics)
        self.trainer.save_metrics("predict", metrics)

    def run_sequential_stages(self, checkpoint: Optional[str] = None):
        """
        Run the recipe stage by stage, allowing for alternating between one-shot and
        finetuning flows. Optionally save the model output at the end of each stage

        :param checkpoint: optional checkpoint to pick up a stage from
        """

        recipe_obj = Recipe.create_instance(self._training_args.recipe)
        with self.trainer.accelerator.main_process_first():
            checkpoint_dir = self._model_args.model
            completed_stages = get_completed_stages(checkpoint_dir)

        self.trainer.accelerator.wait_for_everyone()

        for stage in recipe_obj.stages:
            # validate stage
            stage_name = stage.group
            run_type = stage.infer_run_type()
            if not run_type:
                raise ValueError(
                    f"a valid stage type ({[e.value for e in StageRunType]}) "
                    "must be provided in run_stages mode. Either add a run_type "
                    "attribute to each stage in the recipe or include it as part of "
                    "the stage name."
                )

            # just load structure if stage has already applied
            if stage_name in completed_stages:
                self.trainer.initialize_structure(stage=stage)
                self.trainer.accelerator.wait_for_everyone()
                continue

            # setup checkpoint dir, TODO: this should be optional
            self._output_dir = os.path.join(
                self.parent_output_dir, "stage_" + stage_name
            )
            with self.trainer.accelerator.main_process_first():
                if not os.path.exists(self._output_dir):
                    os.makedirs(self._output_dir)
                save_completed_stages(self._output_dir, completed_stages)
            self._training_args.output_dir = self._output_dir

            # run stage
            if run_type is StageRunType.ONESHOT:
                self.one_shot(stage=stage_name)
            elif run_type is StageRunType.TRAIN:
                self.train(checkpoint=checkpoint, stage=stage_name)
            checkpoint = None

            if (
                self._training_args.output_dir
                != TrainingArguments.__dataclass_fields__["output_dir"].default
            ):
                save_model_and_recipe(
                    model=self.trainer.model,
                    save_path=self._output_dir,
                    processor=self.processor,
                    save_safetensors=self._training_args.save_safetensors,
                    save_compressed=self._training_args.save_compressed,
                )

            # save stage to checkpoint dir
            if self.trainer.accelerator.is_main_process:
                completed_stages.append(stage_name)
                save_completed_stages(self._output_dir, completed_stages)

            # setup for next stage
            session = active_session()
            session.reset_stage()

            # synchronize and clean up memory
            self.trainer.accelerator.wait_for_everyone()
            self.trainer.model = get_session_model()
            torch.cuda.empty_cache()
            self.trainer.accelerator.free_memory()
            self.trainer.accelerator.wait_for_everyone()<|MERGE_RESOLUTION|>--- conflicted
+++ resolved
@@ -56,10 +56,7 @@
 
         self.datasets = {}
         self.trainer = None
-<<<<<<< HEAD
-=======
         self.processor = None
->>>>>>> f2fee444
         self.parent_output_dir = self._training_args.output_dir
         self._output_dir = self._training_args.output_dir
 
@@ -118,10 +115,6 @@
             do_predict=self._training_args.do_predict,
             do_oneshot=self._training_args.do_oneshot,
         )
-<<<<<<< HEAD
-=======
-        self.processor = processor
->>>>>>> f2fee444
 
     def get_dataset_split(self, split_name: str) -> Dataset:
         """
