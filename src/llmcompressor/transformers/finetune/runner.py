--- conflicted
+++ resolved
@@ -156,23 +156,13 @@
 
             # if we don't run a forward pass after initializing the FSDP model for the
             # first time, calls to summon_full_params will fail ¯\_(ツ)_/¯
-            dummy_inp = dict(next(iter(calib_data)))
-            model_device = next(self.trainer.model.parameters()).device
-            dummy_inp = tensors_to_device(dummy_inp, model_device)
-            with torch.no_grad():
-                self.trainer.model(**dummy_inp)
-
-<<<<<<< HEAD
-        # if we don't run a forward pass after initializing the FSDP model for the
-        # first time, calls to summon_full_params will fail ¯\_(ツ)_/¯
-        if is_fsdp_model(self.trainer.model):
-            dummy_inp = dict(next(iter(calib_data)))
-            model_device = next(self.trainer.model.parameters()).device
-            dummy_inp = tensors_to_device(dummy_inp, model_device)
-            with torch.no_grad():
-                self.trainer.model(**dummy_inp)
-=======
->>>>>>> 7c58f9d5
+            if is_fsdp_model(self.trainer.model):
+                dummy_inp = dict(next(iter(calib_data)))
+                model_device = next(self.trainer.model.parameters()).device
+                dummy_inp = tensors_to_device(dummy_inp, model_device)
+                with torch.no_grad():
+                    self.trainer.model(**dummy_inp)
+
         self.trainer.accelerator.wait_for_everyone()
 
         self.trainer.one_shot(calibration_data=calib_data, stage=stage)
