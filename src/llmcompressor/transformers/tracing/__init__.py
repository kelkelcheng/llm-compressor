--- conflicted
+++ resolved
@@ -1,4 +1,3 @@
-<<<<<<< HEAD
 from typing import TYPE_CHECKING
 
 import sys
@@ -11,7 +10,8 @@
     "TraceableMllamaForConditionalGeneration": ("mllama", "MllamaForConditionalGeneration"),  # noqa: E501
     "TraceableQwen2VLForConditionalGeneration": ("qwen2_vl", "Qwen2VLForConditionalGeneration"),  # noqa: E501
     "TraceableIdefics3ForConditionalGeneration": ("idefics3", "Idefics3ForConditionalGeneration"),  # noqa: E501
-    "TraceableWhisperForConditionalGeneration": ("whisper", "WhisperForConditionalGeneration")  # noqa: E501
+    "TraceableWhisperForConditionalGeneration": ("whisper", "WhisperForConditionalGeneration"),  # noqa: E501
+    "TraceableQwen2_5_VLForConditionalGeneration": ("qwen2_5_vl", "Qwen2_5_VLForConditionalGeneration"),  # noqa: E501
 }
 
 if TYPE_CHECKING:
@@ -28,33 +28,4 @@
         aliases=_aliases
     )
 
-__all__ = list(_aliases.keys())
-=======
-from .llava import (
-    LlavaForConditionalGeneration as TraceableLlavaForConditionalGeneration,
-)
-from .mllama import (
-    MllamaForConditionalGeneration as TraceableMllamaForConditionalGeneration,
-)
-from .qwen2_vl import (
-    Qwen2VLForConditionalGeneration as TraceableQwen2VLForConditionalGeneration,
-)
-from .idefics3 import (
-    Idefics3ForConditionalGeneration as TraceableIdefics3ForConditionalGeneration
-)
-from .whisper import (
-    WhisperForConditionalGeneration as TraceableWhisperForConditionalGeneration
-)
-from .qwen2_5_vl import (
-    Qwen2_5_VLForConditionalGeneration as TraceableQwen2_5_VLForConditionalGeneration
-)
-
-__all__ = [
-    "TraceableLlavaForConditionalGeneration",
-    "TraceableMllamaForConditionalGeneration",
-    "TraceableQwen2VLForConditionalGeneration",
-    "TraceableIdefics3ForConditionalGeneration",
-    "TraceableWhisperForConditionalGeneration",
-    "TraceableQwen2_5_VLForConditionalGeneration",
-]
->>>>>>> 1101723c
+__all__ = list(_aliases.keys())