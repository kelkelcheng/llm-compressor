import os
import re
import weakref
from functools import wraps
from typing import Dict, Optional

import torch
import transformers
from accelerate.accelerator import get_state_dict_offloaded_model
from compressed_tensors import (
    CompressionFormat,
    ModelCompressor,
    SparsityCompressionConfig,
    is_module_offloaded,
    update_offload_parameter,
)
from loguru import logger
from safetensors.torch import storage_ptr
from transformers import PreTrainedModel

from llmcompressor.core import active_session
from llmcompressor.pytorch.model_load.helpers import copy_python_files_from_model_cache
from llmcompressor.transformers.compression.quantization_format import (
    infer_quantization_format,
)
from llmcompressor.transformers.compression.sparsity_config import (
    SparsityConfigMetadata,
)
from llmcompressor.transformers.utils import RECIPE_FILE_NAME

<<<<<<< HEAD
            :param save_directory: output directory to save model to
            :param sparsity_config: optional sparsity config to compress model with,
            if no config is provided it will be inferred from the model
            :param quantization_format: optional compression format for quantized
            models. If none is provided it will be inferred from the model
            :param save_compressed: whether or not to compress the model on disk
            :param skip_compression_stats: whether to skip the calculation of
            compression statistics (such as global sparsity and sparsity structure) when
            saving a model in dense format
            :param kwargs: additional kwargs to pass on to model.save_pretrained
            """
            try:
                trainer.save_model(output_dir=save_directory, _is_oneshot=True)
            except AssertionError:
                # fallback to this in the case of quantization
                unwrap_and_export_model(
                    model=trainer.model,
                    accelerator=trainer.accelerator,
                    output_dir=save_directory,
                    processor=processor,
                )
                # only allow the main process move the state
                # dicts to cpu
                if trainer.accelerator.is_main_process:
                    # assuming quantization is the last step
                    # we no longer need the original model
                    # and can safely delete it to save memory
                    del trainer.model
                    find_and_move_state_dicts_to_cpu(save_directory)

        save_pretrained_wrapper._overriden = True
        return save_pretrained_wrapper

    # wrap save_pretrained if not already
    model = trainer.model
    if not getattr(model.save_pretrained, "_overriden", False):
        model.save_pretrained = save_pretrained_compressed(model.save_pretrained)
=======
__all__ = ["modify_save_pretrained"]
>>>>>>> 6e101b28


def modify_save_pretrained(model: PreTrainedModel):
    """
    Overrides a PreTrainedModel's save_pretrained() method with a wrapped version that
    supports compression
    """

    def save_pretrained_compressed(save_pretrained_method):
        if getattr(save_pretrained_method, "_overridden", False):
            # `model.save_pretrained` has already been replaced, return.
            return save_pretrained_method

        # Keep a weak reference to the model class and unbound save_pretrained
        # method so we can call the original
        model_ref = weakref.ref(save_pretrained_method.__self__)
        original_save_pretrained = save_pretrained_method.__func__
        model_class = model_ref().__class__
        del save_pretrained_method

        @wraps(original_save_pretrained)
        def save_pretrained_wrapper(
            save_directory: str,
            sparsity_config: Optional[SparsityCompressionConfig] = None,
            quantization_format: Optional[str] = None,
            save_compressed: bool = True,
            safe_serialization: bool = True,
            skip_compression_stats: bool = False,
            disable_sparse_compression: bool = False,
            **kwargs,
        ):
            """
            Wrapper around PreTrainedModel.save_pretrained(), adds functionality for
            saving models in a compressed format on disk. The compression format is
            saved to the model's config file

            :param save_directory: output directory to save model to
            :param sparsity_config: optional sparsity config to compress model with,
                if no config is provided it will be inferred from the model
            :param quantization_format: optional compression format for quantized
                models. If none is provided it will be inferred from the model
            :param save_compressed: whether or not to compress the model on disk
            :param skip_compression_stats: whether to skip the calculation of
                compression statistics (such as global sparsity and sparsity structure)
                when saving a model in dense format
            :param disable_sparse_compression: whether to skip sparse compression
                during save, default is False
            :param kwargs: additional kwargs to pass on to model.save_pretrained
            """

            # HACK: Override the dtype_byte_size function in transformers to
            # support float8 types. Fix is posted upstream
            # https://github.com/huggingface/transformers/pull/30488
            transformers.modeling_utils.dtype_byte_size = new_dtype_byte_size

            def skip(*args, **kwargs):
                pass

            # Skip the initializer step. This accelerates the loading
            # of the models, especially for the quantized models
            torch.nn.init.kaiming_uniform_ = skip
            torch.nn.init.uniform_ = skip
            torch.nn.init.normal_ = skip

            # state_dict gets passed in as a kwarg for FSDP models
            state_dict = kwargs.pop("state_dict", None)
            if state_dict is None:
                state_dict = get_state_dict_offloaded_model(model)

            compressor = get_model_compressor(
                model=model,
                sparsity_config=sparsity_config,
                quantization_format=quantization_format,
                save_compressed=save_compressed,
                skip_compression_stats=skip_compression_stats,
                state_dict=state_dict,
                disable_sparse_compression=disable_sparse_compression,
            )

            if compressor is None:
                # model is not compressed or quantized, save as normal
                original_save_pretrained_func = original_save_pretrained.__get__(
                    model, model_class
                )
                original_save_pretrained_func(
                    save_directory, state_dict=state_dict, **kwargs
                )
                return

            # make sure we're on the main process when saving
            if state_dict is not None and len(state_dict) > 0:
                compressed_state_dict = compressor.compress(model, state_dict)
                original_save_pretrained.__get__(model, model_class)(
                    save_directory,
                    state_dict=compressed_state_dict,
                    safe_serialization=safe_serialization,
                    **kwargs,
                )
                compressor.update_config(save_directory)

            # TODO: update existing recipe
            update_and_save_recipe(model.name_or_path, save_directory)

            # copy python files from cache dir to save_path if any
            copy_python_files_from_model_cache(model, save_directory)

        save_pretrained_wrapper._overriden = True
        return save_pretrained_wrapper

    # wrap save_pretrained if not already
    if not getattr(model.save_pretrained, "_overriden", False):
        model.save_pretrained = save_pretrained_compressed(model.save_pretrained)


# HACK: Override the dtype_byte_size function in transformers to support float8 types
# Fix is posted upstream https://github.com/huggingface/transformers/pull/30488
def new_dtype_byte_size(dtype):
    if dtype == torch.bool:
        return 1 / 8
    bit_search = re.search(r"[^\d](\d+)_?", str(dtype))
    if bit_search is None:
        raise ValueError(f"`dtype` is not a valid dtype: {dtype}.")
    bit_size = int(bit_search.groups()[0])
    return bit_size // 8


def patch_tied_tensors_bug(model: torch.nn.Module):
    """
    Patches bug where HF transformers will fail to untie weights under specific
    circumstances (https://github.com/huggingface/transformers/issues/33689).

    This function detects those cases and unties the tensors if applicable

    :param model: model to fix
    """
    if (
        hasattr(model.config, "tie_word_embeddings")
        and not model.config.tie_word_embeddings
    ):
        input_embed = model.get_input_embeddings()
        output_embed = model.get_output_embeddings()

        if input_embed is None or output_embed is None:
            # some models fail to properly override the abstract methods
            return

        if storage_ptr(input_embed.weight) == storage_ptr(output_embed.weight):
            for module in (input_embed, output_embed):
                if not is_module_offloaded(module):
                    # create new storage ptr for onloaded weight
                    untied_data = module.weight.data.clone()
                    module.weight.data = untied_data
                else:
                    # create new storage ptr for offloaded weight
                    # note `update_offload_parameter` does not create a new storage ptr
                    untied_data = module._hf_hook.weights_map["weight"].clone()
                    update_offload_parameter(module, "weight", untied_data)


def get_model_compressor(
    model: torch.nn.Module,
    sparsity_config: Optional[SparsityCompressionConfig] = None,
    quantization_format: Optional[str] = None,
    save_compressed: bool = True,
    skip_compression_stats: bool = False,
    state_dict: Optional[Dict] = None,
    disable_sparse_compression: bool = False,
):
    """
    Obtain the compressor based on the config and the
        quantization_format

    :param model: torch model
    :param sparsify_config: Sparsity Compression config
    :param quantization_format: Format that the model was quantized to.
        if not provivided, will be extrapolated from `infer_quantization_format`
    :param save_compressed: boolean representing to save in a compressed
        format
    :param skip_compression_stats: bool allowing compression stats on std out
    :param state_dict: state_dict of the model
    :param disable_sparse_compression: bool to skip sparse compression
    """

    # find offloaded state dict if none is provided
    if state_dict is None:
        state_dict = get_state_dict_offloaded_model(model)

    sparsity_stucture = SparsityConfigMetadata.infer_sparsity_structure(model)
    quantization_format: Optional[CompressionFormat] = infer_quantization_format(
        model=model,
        quantization_format=quantization_format,
        save_compressed=save_compressed,
        sparsity_structure=sparsity_stucture,
    )

    if sparsity_config is not None:
        sparsity_config.global_sparsity = SparsityConfigMetadata.infer_global_sparsity(
            model, state_dict=state_dict
        )
        sparsity_config.sparsity_structure = sparsity_stucture
    elif not skip_compression_stats:
        # try to infer a sparsity config from the model if none is provided
        logger.info(
            "Inferring a sparsity configuration requires a global sparsity "
            "calculation. This can be costly for large models. To skip the "
            "calculation of compression statistics set "
            "skip_compression_stats=True"
        )
        sparsity_config = SparsityConfigMetadata.from_pretrained(
            model,
            state_dict=state_dict,
            compress=save_compressed,
            quantization_format=quantization_format,
            disable_sparse_compression=disable_sparse_compression,
        )

    return ModelCompressor.from_pretrained_model(
        model,
        sparsity_config=sparsity_config,
        quantization_format=quantization_format,
    )


def update_and_save_recipe(model_path: str, save_directory: str):
    # TODO: update existing recipe
    recipe_path = os.path.join(save_directory, RECIPE_FILE_NAME)
    session = active_session()

    if (recipe_yaml_str := session.get_serialized_recipe()) is not None:
        with open(recipe_path, "w") as fp:
            fp.write(recipe_yaml_str)<|MERGE_RESOLUTION|>--- conflicted
+++ resolved
@@ -28,47 +28,7 @@
 )
 from llmcompressor.transformers.utils import RECIPE_FILE_NAME
 
-<<<<<<< HEAD
-            :param save_directory: output directory to save model to
-            :param sparsity_config: optional sparsity config to compress model with,
-            if no config is provided it will be inferred from the model
-            :param quantization_format: optional compression format for quantized
-            models. If none is provided it will be inferred from the model
-            :param save_compressed: whether or not to compress the model on disk
-            :param skip_compression_stats: whether to skip the calculation of
-            compression statistics (such as global sparsity and sparsity structure) when
-            saving a model in dense format
-            :param kwargs: additional kwargs to pass on to model.save_pretrained
-            """
-            try:
-                trainer.save_model(output_dir=save_directory, _is_oneshot=True)
-            except AssertionError:
-                # fallback to this in the case of quantization
-                unwrap_and_export_model(
-                    model=trainer.model,
-                    accelerator=trainer.accelerator,
-                    output_dir=save_directory,
-                    processor=processor,
-                )
-                # only allow the main process move the state
-                # dicts to cpu
-                if trainer.accelerator.is_main_process:
-                    # assuming quantization is the last step
-                    # we no longer need the original model
-                    # and can safely delete it to save memory
-                    del trainer.model
-                    find_and_move_state_dicts_to_cpu(save_directory)
-
-        save_pretrained_wrapper._overriden = True
-        return save_pretrained_wrapper
-
-    # wrap save_pretrained if not already
-    model = trainer.model
-    if not getattr(model.save_pretrained, "_overriden", False):
-        model.save_pretrained = save_pretrained_compressed(model.save_pretrained)
-=======
 __all__ = ["modify_save_pretrained"]
->>>>>>> 6e101b28
 
 
 def modify_save_pretrained(model: PreTrainedModel):
