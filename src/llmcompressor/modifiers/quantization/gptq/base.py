<<<<<<< HEAD
from typing import Any, Dict, List, Optional, Tuple, Union
=======
import warnings
from typing import Any, Dict, Iterable, List, Optional, Tuple, Union
>>>>>>> 449cfdff

import torch
from compressed_tensors.quantization import (
    QuantizationScheme,
    freeze_module_quantization,
)
from compressed_tensors.utils import (
    is_module_offloaded,
    update_parameter_data,
    update_prefix_dict,
)
from loguru import logger
from pydantic import Field, field_validator

from llmcompressor.core import State
from llmcompressor.modifiers import Modifier, ModifierFactory
from llmcompressor.modifiers.quantization.gptq.utils.gptq_quantize import (
    quantize_weight,
)
from llmcompressor.modifiers.quantization.quantization.base import QuantizationModifier
from llmcompressor.modifiers.utils.layer_compressor import SequentialLayerCompressor
from llmcompressor.modifiers.utils.pytorch_helpers import run_calibration_forward
from llmcompressor.transformers.finetune.data.data_helpers import (
    create_single_batch_dataloader,
)
from llmcompressor.utils.helpers import (
    align_module,
    calibration_forward_context,
    getattr_chain,
)
from llmcompressor.utils.pytorch.module import qat_active

__all__ = ["GPTQModifier"]


class GPTQModifier(Modifier):
    """
    Modifier for applying the one-shot OBCQ algorithm to a model

    Lifecycle:
        - on_initialize
            - initialize_compression()
                - compressible_layers()
                - LayerCompressor.pre_compress()
            - apply_compression()
                - run_calibration_forward()
                - LayerCompressor.compress()
                - LayerCompressor.post_compress()
                - LayerCompressor.revert_layer_wrappers()
    | Sample yaml:
    | test_stage:
    |    obcq_modifiers:
    |      GPTQModifier:
    |          dampening_frac: 0.001
    |          block_size: 128
    |          config_groups:
    |            group_0:
    |                targets:
    |                  - "Linear"
    |                input_activations: null
    |                output_activations: null
    |                weights:
    |                    num_bits: 8
    |                    type: "int"
    |                    symmetric: true
    |                    strategy: "tensor"
    |                    group_size: 128
    |                    actorder: False


<<<<<<< HEAD
    :param sequential_update: Whether or not to update weights sequentially by layer,
        True saves on GPU memory, default is True
    :param true_sequential: TODO
=======
    :param sequential_update: Whether or not to update weights sequentially by layer.
        This option is depreciated and setting to False is no longer supported
>>>>>>> 449cfdff
    :param targets: list of layer names to compress during GPTQ, or '__ALL__'
        to compress every layer in the model
    :param block_size: Used to determine number of columns to compress in one pass
    :param quantize: Set to True to quantize using an existing quantization modifier,
        or pass in the configuration for a quantization modifier if one does not
        already exist in the recipe
    :param dampening_frac: Amount of dampening to apply to H, as a fraction of the
        diagonal norm
    :param config_groups: [Used, if a quantization modifier is not specified],
        dictionary specifying quantization schemes to apply to target
        modules. Modules not matching a scheme target will NOT be quantized.
    :param ignore: [Used, if a quantization modifier is not specified]
        optional list of module class names or submodule names to not
        quantize even if they match a target in config_groups. Defaults to empty list.
    :param disable_quantization_observer_epoch: [Used, if a quantization modifier is
        not specified] Epoch to disable updates to the module
        quantization observers. At this point, quantized weights and zero points will
        not be updated. Leave None to not disable observers during QAT. Default is None
    :param num_calibration_steps: Number of steps to run post training calibration for.
        When None, the entire calibration_dataloader is used
    :param scheme: [Used, if a quantization modifier is not specified], the quantization
        scheme to apply to the model, this is a dictionary that supports all keys from
        QuantizationScheme except targets, which will be set to the targets parameter
        set at the modifier level. Can also be set to a dictionary of the format
        `preset_scheme_name: targets` for example: `W8A8: ['Linear']` for weight 8 bit
        or a string of a preset scheme if targets is provided
        and activation 8 bit quantization on the Linear layers.
    """

<<<<<<< HEAD
    sequential_update: bool = True
    true_sequential: bool = False
=======
    sequential_update: bool = True  # DEPRECIATED
>>>>>>> 449cfdff
    targets: Union[str, List[str], None] = None
    sequential_targets: Union[str, List[str], None] = None
    block_size: int = 128
    quantize: Union[bool, Dict] = True
    dampening_frac: Optional[float] = 0.01
    config_groups: Optional[Dict[str, QuantizationScheme]] = None
    ignore: List[str] = Field(default_factory=list)
    disable_quantization_observer_epoch: Optional[float] = None
    num_calibration_steps: Optional[int] = None
    scheme: Optional[Union[str, Dict[str, Any]]] = None

    _quantization_modifier: Optional[QuantizationModifier] = None
    _layer_compressor: Optional[SequentialLayerCompressor] = None

    @field_validator("sequential_update", mode="before")
    def validate_sequential_update(cls, value: bool) -> bool:
        if not value:
            warnings.warn(
                "`sequential_update=False` is no longer supported, setting "
                "sequential_update=True",
                DeprecationWarning,
            )

        return True

    def __init__(self, *args, **kwargs):
        super().__init__(*args, **kwargs)

        self._layer_compressor = SequentialLayerCompressor(
            self.quantize_module, self.true_sequential
        )

    def on_initialize_structure(self, state: State, **kwargs):
        """
        Check the model's quantization state matches that expected by this modifier,
        adding a default quantization scheme if needed

        TODO: Depreciate and fold into `on_initialize`

        :param state: session state storing input model and calibration data
        """
        quantization_already_active = qat_active(state.model)
        if isinstance(self.quantize, bool):
            if not self.quantize and quantization_already_active:
                logger.warning(
                    "GPTQ quantization is set to False, but a "
                    "quantization modifier is already active on the model "
                    "resetting quantize to True"
                )
                self.quantize = True
            elif self.quantize and not quantization_already_active:
                logger.warning(
                    "GPTQ quantization is set to True without an "
                    "active quantization modifier."
                )
                self._build_quant_modifier()
            return  # use existing quantization modifier if there is one
        else:
            if not isinstance(self.quantize, Dict):
                raise ValueError(
                    "GPTQModifier.quantize accepts only a single "
                    "quantization modifier or a boolean. Found "
                    f"type {type(self.quantize)}"
                )
            if len(self.quantize) != 1:
                raise ValueError(
                    "GPTQModifier.quantize accepts only a single "
                    "quantization modifier or a boolean. Found "
                    f"{len(self.quantize)} modifiers"
                )
            if quantization_already_active:
                logger.warning(
                    "Attempting to initialize quantization for GPTQ "
                    "but a quantization modifier has already been applied. "
                    "The quantization configuration defined under the "
                    "GPTQ modifier will be ignored."
                )
                self.quantize = True
                return
            self._build_quant_modifier_from_dict(self.quantize)
            self.quantize = True

        if self._quantization_modifier:
            self._quantization_modifier.on_initialize_structure(state, **kwargs)

    def on_initialize(self, state: "State", **kwargs) -> bool:
        """
        Initialize and run the GPTQ algorithm on the current state

        :param state: session state storing input model and calibration data
        """
        if not self.initialized_structure_:
            self.on_initialize_structure(state, **kwargs)
        if self._quantization_modifier:
            self._quantization_modifier.initialize(state, **kwargs)
        if not self.quantize:
            raise ValueError("To use the GPTQModifier, quantization must be enabled.")

        # add hooks to targets and layers
        # after lifecycle refactor, move this to pre_batch
        self._layer_compressor.register_hooks(state.model, self.sequential_targets)

        # apply calibration and trigger hooks
        self.calibration_forward(state.model, state.data.calib)

        # freeze quantization
        # after lifecycle refactor, move this to post_batch
        state.model.apply(freeze_module_quantization)

        return True

    def on_finalize(self, state: "State", **kwargs) -> bool:
        """
        disable the quantization observers used by the OBCQ algorithm

        :param state: session state storing input model and calibration data
        """
        if self._quantization_modifier:
            self._quantization_modifier.finalize(state, **kwargs)

        self._layer_compressor.remove_hooks()

        return True

    def calibration_forward(
        self, model: torch.nn.Module, dataloader: torch.utils.data.DataLoader
    ):
<<<<<<< HEAD
        dataloader = create_single_batch_dataloader(dataloader.dataset)
        with calibration_forward_context(model):
            run_calibration_forward(model, dataloader, mask_padding=True)

    def quantize_module(
        self, name: str, module: torch.nn.Module, args: Tuple[torch.Tensor, ...]
    ) -> float:
        logger.info(f"Quantizing {name}...")

        # Assume that first argument is the input
        inp = args[0]
        quant_args = getattr_chain(module, "quantization_scheme.weights")

        with align_module(module):
            loss, quantized_weight, scale, zero_point, g_idx = quantize_weight(
                module.weight.data,
                inp,
                quant_args,
                blocksize=self.block_size,
                percdamp=self.dampening_frac,
                module_class=type(module),
            )

            # FUTURE: Implement learning rate modification to weight update
=======
        """
        Setup for GPTQ, initializes the model
        and other parameters, also initilializes the
        compressible layers of model, and sets the device

        :param model: model to initialize for compression
        :param dataloader: calibration data, not used by GPTQ in this function
        """
        self.model = model
        self.compressible_layers_ = self.compressible_layers()
        self.layer_compressors_ = []

        for idx, (name, layer) in enumerate(self.compressible_layers_.items()):
            name = fix_fsdp_module_name(name)
            logger.info(f"Preparing {name} for compression")
            args = self._pruning_arguments()
            comp_cls = self._compression_class()
            compressor = LayerCompressor(comp_cls, self.model, layer, idx, name, args)
            self.layer_compressors_.append(compressor)

        # for the initial forward data pass, add an early stop exception in order
        # to capture inputs right before being compressed by first module
        first_layer_compressor = self.layer_compressors_[0]
        first_layer_compressor.set_early_stop()

    @torch.no_grad()
    def apply_compression(
        self, dataloader: Optional[Iterable[Tuple[List, Dict[str, Any]]]] = None
    ) -> Dict:
        """
        Run GPTQ on the loaded model, using dataloader as calibration data

        :param dataloader: calibration data for GPTQ
        """
        class_name = self.__class__.__name__.replace("PyTorch", "")
        logger.info(
            f"Running {class_name} calibration with " f"{len(dataloader)} samples..."
        )

        # quantization scales and zp are already initialized but we do not
        # want to calibrate wrt to these
        self.model.apply(disable_quantization)

        forward_pass_use_cache = self.model.config.use_cache
        self.model.config.use_cache = False

        # run_calibration_forward uses the early stop exception to capture values
        # as intermediates right before the forward pass of the first module
        intermediates = run_calibration_forward(
            self.model, dataloader, mask_padding=True
        )
        self.layer_compressors_[0].clear_early_stop()

        num_layers = len(self.compressible_layers_)
        for idx, layer_compressor in enumerate(self.layer_compressors_):
            logger.info(f"\n===== Compressing layer {idx+1}/{num_layers} " " =====")

            # run the forward pass for each transformer layer (block) one at a time
            logger.info(f"Calibrating {layer_compressor.name}...")
            layer_compressor.pre_compress()
            unquantized_outputs = layer_compressor.calibrate_layer(intermediates)

            layer_compressor.compress()
            layer_compressor.post_compress()
            layer_compressor.revert_layer_wrappers()

            # perform a second forward pass of the module to calculate weight-quantized
            # outputs for use as inputs to the next layer (block)
            quantized_outputs = layer_compressor.calibrate_layer(intermediates)
            error = get_output_error(unquantized_outputs, quantized_outputs)
            logger.info(f"Mean output error from quantization: {error:.3f}")
            intermediates = quantized_outputs
>>>>>>> 449cfdff

            if is_module_offloaded(module):
                update_prefix_dict(self.layer, "weight", quantized_weight)
            update_parameter_data(module, quantized_weight, "weight")
            update_parameter_data(module, scale, "weight_scale")
            update_parameter_data(module, zero_point, "weight_zero_point")
            update_parameter_data(module, g_idx, "weight_g_idx")

        return loss

    def _build_quant_modifier(self):
        """
        Build a quantization modifier based on the specified config_groups,
        ignore list, and num_calibration_steps.

        :postcondition: self._quantization_modifier is set to the built
            quantization modifier
        """

        quantization_args_names = [
            "config_groups",
            "targets",
            "scheme",
            "num_calibration_steps",
            "ignore",
            "disable_quantization_observer_epoch",
        ]

        quant_args = {
            key: getattr(self, key)
            for key in quantization_args_names
            if getattr(self, key, False)
        }

        logger.info(f"Building quantization modifier with args: {quant_args}")
        vllm_quant_config = {"QuantizationModifier": quant_args}
        self._build_quant_modifier_from_dict(vllm_quant_config)

    def _build_quant_modifier_from_dict(self, quant_config):
        modifier_type = list(quant_config.keys())[0]
        modifier_args = quant_config[modifier_type]
        self._quantization_modifier = ModifierFactory.create(
            modifier_type,
            allow_registered=True,
            allow_experimental=True,
            **modifier_args,
        )<|MERGE_RESOLUTION|>--- conflicted
+++ resolved
@@ -1,9 +1,4 @@
-<<<<<<< HEAD
 from typing import Any, Dict, List, Optional, Tuple, Union
-=======
-import warnings
-from typing import Any, Dict, Iterable, List, Optional, Tuple, Union
->>>>>>> 449cfdff
 
 import torch
 from compressed_tensors.quantization import (
@@ -16,6 +11,7 @@
     update_prefix_dict,
 )
 from loguru import logger
+import warnings
 from pydantic import Field, field_validator
 
 from llmcompressor.core import State
@@ -74,14 +70,9 @@
     |                    actorder: False
 
 
-<<<<<<< HEAD
-    :param sequential_update: Whether or not to update weights sequentially by layer,
-        True saves on GPU memory, default is True
-    :param true_sequential: TODO
-=======
     :param sequential_update: Whether or not to update weights sequentially by layer.
         This option is depreciated and setting to False is no longer supported
->>>>>>> 449cfdff
+    :param true_sequential: TODO
     :param targets: list of layer names to compress during GPTQ, or '__ALL__'
         to compress every layer in the model
     :param block_size: Used to determine number of columns to compress in one pass
@@ -111,12 +102,8 @@
         and activation 8 bit quantization on the Linear layers.
     """
 
-<<<<<<< HEAD
-    sequential_update: bool = True
+    sequential_update: bool = True  # DEPRECIATED
     true_sequential: bool = False
-=======
-    sequential_update: bool = True  # DEPRECIATED
->>>>>>> 449cfdff
     targets: Union[str, List[str], None] = None
     sequential_targets: Union[str, List[str], None] = None
     block_size: int = 128
@@ -244,7 +231,6 @@
     def calibration_forward(
         self, model: torch.nn.Module, dataloader: torch.utils.data.DataLoader
     ):
-<<<<<<< HEAD
         dataloader = create_single_batch_dataloader(dataloader.dataset)
         with calibration_forward_context(model):
             run_calibration_forward(model, dataloader, mask_padding=True)
@@ -269,80 +255,6 @@
             )
 
             # FUTURE: Implement learning rate modification to weight update
-=======
-        """
-        Setup for GPTQ, initializes the model
-        and other parameters, also initilializes the
-        compressible layers of model, and sets the device
-
-        :param model: model to initialize for compression
-        :param dataloader: calibration data, not used by GPTQ in this function
-        """
-        self.model = model
-        self.compressible_layers_ = self.compressible_layers()
-        self.layer_compressors_ = []
-
-        for idx, (name, layer) in enumerate(self.compressible_layers_.items()):
-            name = fix_fsdp_module_name(name)
-            logger.info(f"Preparing {name} for compression")
-            args = self._pruning_arguments()
-            comp_cls = self._compression_class()
-            compressor = LayerCompressor(comp_cls, self.model, layer, idx, name, args)
-            self.layer_compressors_.append(compressor)
-
-        # for the initial forward data pass, add an early stop exception in order
-        # to capture inputs right before being compressed by first module
-        first_layer_compressor = self.layer_compressors_[0]
-        first_layer_compressor.set_early_stop()
-
-    @torch.no_grad()
-    def apply_compression(
-        self, dataloader: Optional[Iterable[Tuple[List, Dict[str, Any]]]] = None
-    ) -> Dict:
-        """
-        Run GPTQ on the loaded model, using dataloader as calibration data
-
-        :param dataloader: calibration data for GPTQ
-        """
-        class_name = self.__class__.__name__.replace("PyTorch", "")
-        logger.info(
-            f"Running {class_name} calibration with " f"{len(dataloader)} samples..."
-        )
-
-        # quantization scales and zp are already initialized but we do not
-        # want to calibrate wrt to these
-        self.model.apply(disable_quantization)
-
-        forward_pass_use_cache = self.model.config.use_cache
-        self.model.config.use_cache = False
-
-        # run_calibration_forward uses the early stop exception to capture values
-        # as intermediates right before the forward pass of the first module
-        intermediates = run_calibration_forward(
-            self.model, dataloader, mask_padding=True
-        )
-        self.layer_compressors_[0].clear_early_stop()
-
-        num_layers = len(self.compressible_layers_)
-        for idx, layer_compressor in enumerate(self.layer_compressors_):
-            logger.info(f"\n===== Compressing layer {idx+1}/{num_layers} " " =====")
-
-            # run the forward pass for each transformer layer (block) one at a time
-            logger.info(f"Calibrating {layer_compressor.name}...")
-            layer_compressor.pre_compress()
-            unquantized_outputs = layer_compressor.calibrate_layer(intermediates)
-
-            layer_compressor.compress()
-            layer_compressor.post_compress()
-            layer_compressor.revert_layer_wrappers()
-
-            # perform a second forward pass of the module to calculate weight-quantized
-            # outputs for use as inputs to the next layer (block)
-            quantized_outputs = layer_compressor.calibrate_layer(intermediates)
-            error = get_output_error(unquantized_outputs, quantized_outputs)
-            logger.info(f"Mean output error from quantization: {error:.3f}")
-            intermediates = quantized_outputs
->>>>>>> 449cfdff
 
             if is_module_offloaded(module):
                 update_prefix_dict(self.layer, "weight", quantized_weight)
