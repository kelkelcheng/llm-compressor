--- conflicted
+++ resolved
@@ -33,7 +33,6 @@
 bf16 = False  # using full precision for training
 lr_scheduler_type = "cosine"
 warmup_ratio = 0.1
-preprocessing_num_workers = 8
 
 # this will run the recipe stage by stage:
 # oneshot sparsification -> finetuning -> oneshot quantization
@@ -53,35 +52,10 @@
     learning_rate=learning_rate,
     lr_scheduler_type=lr_scheduler_type,
     warmup_ratio=warmup_ratio,
-<<<<<<< HEAD
-    # preprocessing_num_workers=preprocessing_num_workers,
-=======
-    preprocessing_num_workers=preprocessing_num_workers,
->>>>>>> 29ddedbd
 )
 logger.info(
     "llmcompressor does not currently support running compressed models in the marlin24 format."  # noqa
 )
 logger.info(
     "The model produced from this example can be run on vLLM with dtype=torch.float16"
-)
-
-"""
-
-Preprocessing (num_proc=8): 100%|███████████████████████████████████████████████████████████████████| 12802/12802 [00:00<00:00, 17608.08 examples/s]
-Tokenizing (num_proc=8): 100%|███████████████████████████████████████████████████████████████████████| 12802/12802 [00:04<00:00, 2696.63 examples/s]
-Adding labels (num_proc=8): 100%|████████████████████████████████████████████████████████████████████| 12802/12802 [00:01<00:00, 6470.91 examples/s]
-Preprocessing (num_proc=8): 100%|█████████████████████████████████████████████████████████████████| 256032/256032 [00:06<00:00, 38182.05 examples/s]
-Tokenizing (num_proc=8):   9%|██████▍                                                               | 23534/256032 [00:07<01:12, 3194.51 examples/s]
-
-Tokenizing: 100%|████████████████████████████████████████████████████████████████████████████████████████████████████████████████| 12802/12802 [00:34<00:00, 371.12 examples/s]
-Adding labels: 100%|████████████████████████████████████████████████████████████████████████████████████████████████████████████| 12802/12802 [00:06<00:00, 1890.18 examples/s]
-Tokenizing:   9%|█████████▌                                                                                                     | 22077/256032 [00:59<11:41, 333.39 examples/s
-
-Tokenizing (num_proc=8): 100%|██████████████████████████████████████████████████████████████████████████████████████████████████| 12802/12802 [00:04<00:00, 2703.93 examples/s]
-Adding labels (num_proc=8): 100%|███████████████████████████████████████████████████████████████████████████████████████████████| 12802/12802 [00:02<00:00, 5524.98 examples/s]
-Tokenizing (num_proc=8): 100%|████████████████████████████████████████████████████████████████████████████████████████████████| 256032/256032 [01:27<00:00, 2925.98 examples/s]
-
-
-
-"""+)